--- conflicted
+++ resolved
@@ -20,12 +20,7 @@
 nav-types = { version = "0.5.0", optional = true }
 
 [dev-dependencies]
-<<<<<<< HEAD
 bmp = "0.5"
 oorandom = "11.1"
-=======
-bmp = "0.5.0"
-oorandom = "11.1.2"
-quickcheck = "0.9.2"
-quickcheck_macros = "0.9"
->>>>>>> 619c5608
+quickcheck = "0.9"
+quickcheck_macros = "0.9"